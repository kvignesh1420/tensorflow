--- conflicted
+++ resolved
@@ -83,11 +83,7 @@
   """
   assert gfile.Exists(logdir)
   files = gfile.ListDirectory(logdir)
-<<<<<<< HEAD
-  assert len(files) == 1, "Found not exactly one file in logdir: %s" % files
-=======
   assert len(files) == 1, 'Found not exactly one file in logdir: %s' % files
->>>>>>> 1ec61faf
   return events_from_file(os.path.join(logdir, files[0]))
 
 
