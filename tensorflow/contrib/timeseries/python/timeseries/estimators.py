# Copyright 2017 The TensorFlow Authors. All Rights Reserved.
#
# Licensed under the Apache License, Version 2.0 (the "License");
# you may not use this file except in compliance with the License.
# You may obtain a copy of the License at
#
#     http://www.apache.org/licenses/LICENSE-2.0
#
# Unless required by applicable law or agreed to in writing, software
# distributed under the License is distributed on an "AS IS" BASIS,
# WITHOUT WARRANTIES OR CONDITIONS OF ANY KIND, either express or implied.
# See the License for the specific language governing permissions and
# limitations under the License.
# ==============================================================================
"""Estimators for time series models."""

from __future__ import absolute_import
from __future__ import division
from __future__ import print_function

from tensorflow.contrib.timeseries.python.timeseries import ar_model
from tensorflow.contrib.timeseries.python.timeseries import feature_keys
from tensorflow.contrib.timeseries.python.timeseries import head as ts_head_lib
from tensorflow.contrib.timeseries.python.timeseries import math_utils
<<<<<<< HEAD
from tensorflow.contrib.timeseries.python.timeseries import head as ts_head_lib
=======
>>>>>>> ac2e086d
from tensorflow.contrib.timeseries.python.timeseries import state_management
from tensorflow.contrib.timeseries.python.timeseries.state_space_models import state_space_model
from tensorflow.contrib.timeseries.python.timeseries.state_space_models import structural_ensemble
from tensorflow.contrib.timeseries.python.timeseries.state_space_models.filtering_postprocessor import StateInterpolatingAnomalyDetector

from tensorflow.python.estimator import estimator_lib
from tensorflow.python.estimator.export import export_lib
from tensorflow.python.framework import dtypes
from tensorflow.python.framework import ops
from tensorflow.python.framework import tensor_shape
from tensorflow.python.ops import array_ops
from tensorflow.python.training import training as train


class TimeSeriesRegressor(estimator_lib.Estimator):
  """An Estimator to fit and evaluate a time series model."""

  def __init__(self, model, state_manager=None, optimizer=None, model_dir=None,
               config=None):
    """Initialize the Estimator.

    Args:
      model: The time series model to wrap (inheriting from TimeSeriesModel).
      state_manager: The state manager to use, or (by default)
          PassthroughStateManager if none is needed.
      optimizer: The optimization algorithm to use when training, inheriting
          from tf.train.Optimizer. Defaults to Adam with step size 0.02.
      model_dir: See `Estimator`.
      config: See `Estimator`.
    """
    input_statistics_generator = math_utils.InputStatisticsFromMiniBatch(
        dtype=model.dtype, num_features=model.num_features)
    if state_manager is None:
      state_manager = state_management.PassthroughStateManager()
    if optimizer is None:
      optimizer = train.AdamOptimizer(0.02)
    self._model = model
<<<<<<< HEAD
    model_fn = ts_head_lib.time_series_regression_head(
        model, state_manager, optimizer,
        input_statistics_generator=input_statistics_generator).create_estimator_spec
=======
    ts_regression_head = ts_head_lib.time_series_regression_head(
        model, state_manager, optimizer,
        input_statistics_generator=input_statistics_generator)
    model_fn = ts_regression_head.create_estimator_spec
>>>>>>> ac2e086d
    super(TimeSeriesRegressor, self).__init__(
        model_fn=model_fn,
        model_dir=model_dir,
        config=config)

  # TODO(allenl): A parsing input receiver function, which takes a serialized
  # tf.Example containing all features (times, values, any exogenous features)
  # and serialized model state (possibly also as a tf.Example).
  def build_raw_serving_input_receiver_fn(self,
                                          exogenous_features=None,
                                          default_batch_size=None,
                                          default_series_length=None):
    """Build an input_receiver_fn for export_savedmodel which accepts arrays.

    Args:
      exogenous_features: A dictionary mapping feature keys to exogenous
        features (either Numpy arrays or Tensors). Used to determine the shapes
        of placeholders for these features.
      default_batch_size: If specified, must be a scalar integer. Sets the batch
        size in the static shape information of all feature Tensors, which means
        only this batch size will be accepted by the exported model. If None
        (default), static shape information for batch sizes is omitted.
      default_series_length: If specified, must be a scalar integer. Sets the
        series length in the static shape information of all feature Tensors,
        which means only this series length will be accepted by the exported
        model. If None (default), static shape information for series length is
        omitted.
    Returns:
      An input_receiver_fn which may be passed to the Estimator's
      export_savedmodel.
    """
    if exogenous_features is None:
      exogenous_features = {}

    def _serving_input_receiver_fn():
      """A receiver function to be passed to export_savedmodel."""
      placeholders = {}
      placeholders[feature_keys.TrainEvalFeatures.TIMES] = (
          array_ops.placeholder(
              name=feature_keys.TrainEvalFeatures.TIMES,
              dtype=dtypes.int64,
              shape=[default_batch_size, default_series_length]))
      # Values are only necessary when filtering. For prediction the default
      # value will be ignored.
      placeholders[feature_keys.TrainEvalFeatures.VALUES] = (
          array_ops.placeholder_with_default(
              name=feature_keys.TrainEvalFeatures.VALUES,
              input=array_ops.zeros(
                  shape=[
                      default_batch_size
                      if default_batch_size else 0, default_series_length
                      if default_series_length else 0, self._model.num_features
                  ],
                  dtype=self._model.dtype),
              shape=(default_batch_size, default_series_length,
                     self._model.num_features)))
      for feature_key, feature_value in exogenous_features.items():
        value_tensor = ops.convert_to_tensor(feature_value)
        value_tensor.get_shape().with_rank_at_least(2)
        feature_shape = value_tensor.get_shape().as_list()
        feature_shape[0] = default_batch_size
        feature_shape[1] = default_series_length
        placeholders[feature_key] = array_ops.placeholder(
            dtype=value_tensor.dtype, name=feature_key, shape=feature_shape)
      # Models may not know the shape of their state without creating some
      # variables/ops. Avoid polluting the default graph by making a new one. We
      # use only static metadata from the returned Tensors.
      with ops.Graph().as_default():
        self._model.initialize_graph()
        model_start_state = self._model.get_start_state()
      for prefixed_state_name, state_tensor in ts_head_lib.state_to_dictionary(
          model_start_state).items():
        state_shape_with_batch = tensor_shape.TensorShape(
            (default_batch_size,)).concatenate(state_tensor.get_shape())
        placeholders[prefixed_state_name] = array_ops.placeholder(
            name=prefixed_state_name,
            shape=state_shape_with_batch,
            dtype=state_tensor.dtype)
      return export_lib.ServingInputReceiver(placeholders, placeholders)

    return _serving_input_receiver_fn


class ARRegressor(TimeSeriesRegressor):
  """An Estimator for an (optionally non-linear) autoregressive model.

  ARRegressor is a window-based model, inputting fixed windows of length
  `input_window_size` and outputting fixed windows of length
  `output_window_size`. These two parameters must add up to the window_size
  passed to the `Chunker` used to create an `input_fn` for training or
  evaluation. `RandomWindowInputFn` is suggested for both training and
  evaluation, although it may be seeded for deterministic evaluation.
  """

  def __init__(
      self, periodicities, input_window_size, output_window_size,
      num_features, num_time_buckets=10,
      loss=ar_model.ARModel.NORMAL_LIKELIHOOD_LOSS, hidden_layer_sizes=None,
      anomaly_prior_probability=None, anomaly_distribution=None,
      optimizer=None, model_dir=None, config=None):
    """Initialize the Estimator.

    Args:
      periodicities: periodicities of the input data, in the same units as the
        time feature. Note this can be a single value or a list of values for
        multiple periodicities.
      input_window_size: Number of past time steps of data to look at when doing
        the regression.
      output_window_size: Number of future time steps to predict. Note that
        setting it to > 1 empirically seems to give a better fit.
      num_features: The dimensionality of the time series (one for univariate,
          more than one for multivariate).
      num_time_buckets: Number of buckets into which to divide (time %
        periodicity) for generating time based features.
      loss: Loss function to use for training. Currently supported values are
        SQUARED_LOSS and NORMAL_LIKELIHOOD_LOSS. Note that for
        NORMAL_LIKELIHOOD_LOSS, we train the covariance term as well. For
        SQUARED_LOSS, the evaluation loss is reported based on un-scaled
        observations and predictions, while the training loss is computed on
        normalized data.
      hidden_layer_sizes: list of sizes of hidden layers.
      anomaly_prior_probability: If specified, constructs a mixture model under
        which anomalies (modeled with `anomaly_distribution`) have this prior
        probability. See `AnomalyMixtureARModel`.
      anomaly_distribution: May not be specified unless
        anomaly_prior_probability is specified and is not None. Controls the
        distribution of anomalies under the mixture model. Currently either
        `ar_model.AnomalyMixtureARModel.GAUSSIAN_ANOMALY` or
        `ar_model.AnomalyMixtureARModel.CAUCHY_ANOMALY`. See
        `AnomalyMixtureARModel`. Defaults to `GAUSSIAN_ANOMALY`.
      optimizer: The optimization algorithm to use when training, inheriting
          from tf.train.Optimizer. Defaults to Adagrad with step size 0.1.
      model_dir: See `Estimator`.
      config: See `Estimator`.
    Raises:
      ValueError: For invalid combinations of arguments.
    """
    if optimizer is None:
      optimizer = train.AdagradOptimizer(0.1)
    if anomaly_prior_probability is None and anomaly_distribution is not None:
      raise ValueError("anomaly_prior_probability is required if "
                       "anomaly_distribution is specified.")
    if anomaly_prior_probability is None:
      if anomaly_distribution is None:
        anomaly_distribution = ar_model.AnomalyMixtureARModel.GAUSSIAN_ANOMALY
      model = ar_model.ARModel(
          periodicities=periodicities, num_features=num_features,
          num_time_buckets=num_time_buckets,
          input_window_size=input_window_size,
          output_window_size=output_window_size, loss=loss,
          hidden_layer_sizes=hidden_layer_sizes)
    else:
      if loss != ar_model.ARModel.NORMAL_LIKELIHOOD_LOSS:
        raise ValueError(
            "AnomalyMixtureARModel only supports "
            "ar_model.ARModel.NORMAL_LIKELIHOOD_LOSS for its loss argument.")
      model = ar_model.AnomalyMixtureARModel(
          periodicities=periodicities,
          input_window_size=input_window_size,
          output_window_size=output_window_size,
          num_features=num_features,
          num_time_buckets=num_time_buckets,
          hidden_layer_sizes=hidden_layer_sizes,
          anomaly_prior_probability=anomaly_prior_probability,
          anomaly_distribution=anomaly_distribution)
    state_manager = state_management.FilteringOnlyStateManager()
    super(ARRegressor, self).__init__(
        model=model,
        state_manager=state_manager,
        optimizer=optimizer,
        model_dir=model_dir,
        config=config)


class StateSpaceRegressor(TimeSeriesRegressor):
  """An Estimator for general state space models."""

  def __init__(self, model, state_manager=None, optimizer=None, model_dir=None,
               config=None):
    """See TimeSeriesRegressor. Uses the ChainingStateManager by default."""
    if not isinstance(model, state_space_model.StateSpaceModel):
      raise ValueError(
          "StateSpaceRegressor only supports state space models (children of "
          "StateSpaceModel) in its `model` argument, got {}.".format(model))
    if state_manager is None:
      state_manager = state_management.ChainingStateManager()
    super(StateSpaceRegressor, self).__init__(
        model=model,
        state_manager=state_manager,
        optimizer=optimizer,
        model_dir=model_dir,
        config=config)


class StructuralEnsembleRegressor(StateSpaceRegressor):
  """An Estimator for structural time series models.

  "Structural" refers to the fact that this model explicitly accounts for
  structure in the data, such as periodicity and trends.

  `StructuralEnsembleRegressor` is a state space model. It contains components
  for modeling level, local linear trends, periodicity, and mean-reverting
  transients via a moving average component. Multivariate series are fit with
  full covariance matrices for observation and latent state transition noise,
  each feature of the multivariate series having its own latent components.

  Note that unlike `ARRegressor`, `StructuralEnsembleRegressor` is sequential,
  and so accepts variable window sizes with the same model.

  For training, `RandomWindowInputFn` is recommended as an `input_fn`. Model
  state is managed through `ChainingStateManager`: since state space models are
  inherently sequential, we save state from previous iterations to get
  approximate/eventual consistency while achieving good performance through
  batched computation.

  For evaluation, either pass a significant chunk of the series in a single
  window (e.g. set `window_size` to the whole series with
  `WholeDatasetInputFn`), or use enough random evaluation iterations to cover
  several passes through the whole dataset. Either method will ensure that stale
  saved state has been flushed.
  """

  def __init__(self,
               periodicities,
               num_features,
               cycle_num_latent_values=11,
               moving_average_order=4,
               autoregressive_order=0,
               exogenous_feature_columns=None,
               exogenous_update_condition=None,
               dtype=dtypes.float64,
               anomaly_prior_probability=None,
               optimizer=None,
               model_dir=None,
               config=None):
    """Initialize the Estimator.

    Args:
      periodicities: The expected periodicity of the data (for example 24 if
          feeding hourly data with a daily periodicity, or 60 * 24 if feeding
          minute-level data with daily periodicity). Either a scalar or a
          list. This parameter can be any real value, and does not control the
          size of the model. However, increasing this without increasing
          `num_values_per_cycle` will lead to smoother periodic behavior, as the
          same number of distinct values will be cycled through over a longer
          period of time.
      num_features: The dimensionality of the time series (one for univariate,
          more than one for multivariate).
      cycle_num_latent_values: Along with `moving_average_order` and
          `num_features`, controls the latent state size of the model. Square
          matrices of size `num_features * (moving_average_order +
          cycle_num_latent_values + 3)` are created and multiplied, so larger
          values may be slow. The trade-off is with resolution: cycling between
          a smaller number of latent values means that only smoother functions
          can be modeled.
      moving_average_order: Controls model size (along with
          `cycle_num_latent_values` and `autoregressive_order`) and the number
          of steps before transient deviations revert to the mean defined by the
          period and level/trend components.
      autoregressive_order: Each contribution from this component is a linear
          combination of this many previous contributions. Also helps to
          determine the model size. Learning autoregressive coefficients
          typically requires more steps and a smaller step size than other
          components.
      exogenous_feature_columns: A list of tf.contrib.layers.FeatureColumn
          objects (for example tf.contrib.layers.embedding_column) corresponding
          to exogenous features which provide extra information to the model but
          are not part of the series to be predicted. Passed to
          tf.contrib.layers.input_from_feature_columns.
      exogenous_update_condition: A function taking two Tensor arguments,
          `times` (shape [batch size]) and `features` (a dictionary mapping
          exogenous feature keys to Tensors with shapes [batch size, ...]), and
          returning a boolean Tensor with shape [batch size] indicating whether
          state should be updated using exogenous features for each part of the
          batch. Where it is False, no exogenous update is performed. If None
          (default), exogenous updates are always performed. Useful for avoiding
          "leaky" frequent exogenous updates when sparse updates are
          desired. Called only during graph construction. See the "known
          anomaly" example for example usage.
      dtype: The floating point data type to compute with. float32 may be
        faster, but can be problematic for larger models and longer time series.
      anomaly_prior_probability: If not None, the model attempts to
          automatically detect and ignore anomalies during training. This
          parameter then controls the prior probability of an anomaly. Values
          closer to 0 mean that points will be discarded less frequently. The
          default value (None) means that anomalies are not discarded, which may
          be slightly faster.
      optimizer: The optimization algorithm to use when training, inheriting
          from tf.train.Optimizer. Defaults to Adam with step size 0.02.
      model_dir: See `Estimator`.
      config: See `Estimator`.
    """
    if anomaly_prior_probability is not None:
      filtering_postprocessor = StateInterpolatingAnomalyDetector(
          anomaly_prior_probability=anomaly_prior_probability)
    else:
      filtering_postprocessor = None
    state_space_model_configuration = (
        state_space_model.StateSpaceModelConfiguration(
            num_features=num_features,
            dtype=dtype,
            filtering_postprocessor=filtering_postprocessor,
            exogenous_feature_columns=exogenous_feature_columns,
            exogenous_update_condition=exogenous_update_condition))
    model = structural_ensemble.MultiResolutionStructuralEnsemble(
        cycle_num_latent_values=cycle_num_latent_values,
        moving_average_order=moving_average_order,
        autoregressive_order=autoregressive_order,
        periodicities=periodicities,
        configuration=state_space_model_configuration)
    super(StructuralEnsembleRegressor, self).__init__(
        model=model,
        optimizer=optimizer,
        model_dir=model_dir,
        config=config)<|MERGE_RESOLUTION|>--- conflicted
+++ resolved
@@ -22,10 +22,6 @@
 from tensorflow.contrib.timeseries.python.timeseries import feature_keys
 from tensorflow.contrib.timeseries.python.timeseries import head as ts_head_lib
 from tensorflow.contrib.timeseries.python.timeseries import math_utils
-<<<<<<< HEAD
-from tensorflow.contrib.timeseries.python.timeseries import head as ts_head_lib
-=======
->>>>>>> ac2e086d
 from tensorflow.contrib.timeseries.python.timeseries import state_management
 from tensorflow.contrib.timeseries.python.timeseries.state_space_models import state_space_model
 from tensorflow.contrib.timeseries.python.timeseries.state_space_models import structural_ensemble
@@ -63,16 +59,10 @@
     if optimizer is None:
       optimizer = train.AdamOptimizer(0.02)
     self._model = model
-<<<<<<< HEAD
-    model_fn = ts_head_lib.time_series_regression_head(
-        model, state_manager, optimizer,
-        input_statistics_generator=input_statistics_generator).create_estimator_spec
-=======
     ts_regression_head = ts_head_lib.time_series_regression_head(
         model, state_manager, optimizer,
         input_statistics_generator=input_statistics_generator)
     model_fn = ts_regression_head.create_estimator_spec
->>>>>>> ac2e086d
     super(TimeSeriesRegressor, self).__init__(
         model_fn=model_fn,
         model_dir=model_dir,
