--- conflicted
+++ resolved
@@ -60,11 +60,7 @@
 # Release 1.4.1
 
 ## Bug Fixes and Other Changes
-<<<<<<< HEAD
-* `LinearClassifier` fix for CloudML Engine.
-=======
 * `LinearClassifier` fix for the Google Cloud Machine Learning Engine.
->>>>>>> 4f5d7c1a
 
 # Release 1.4.0
 
